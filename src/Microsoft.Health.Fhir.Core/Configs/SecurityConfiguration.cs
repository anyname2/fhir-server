﻿// -------------------------------------------------------------------------------------------------
// Copyright (c) Microsoft Corporation. All rights reserved.
// Licensed under the MIT License (MIT). See LICENSE in the repo root for license information.
// -------------------------------------------------------------------------------------------------

using System.Collections.Generic;

namespace Microsoft.Health.Fhir.Core.Configs
{
    public class SecurityConfiguration
    {
        public bool Enabled { get; set; }

        public AuthenticationConfiguration Authentication { get; set; } = new AuthenticationConfiguration();

<<<<<<< HEAD
        public virtual HashSet<string> LastModifiedClaims { get; set; }

        public AuthorizationConfiguration Authorization { get; set; }
=======
        public virtual HashSet<string> LastModifiedClaims { get; set; } = new HashSet<string>();

        public AuthorizationConfiguration Authorization { get; set; } = new AuthorizationConfiguration();
>>>>>>> 8b97ec1c
    }
}<|MERGE_RESOLUTION|>--- conflicted
+++ resolved
@@ -13,14 +13,8 @@
 
         public AuthenticationConfiguration Authentication { get; set; } = new AuthenticationConfiguration();
 
-<<<<<<< HEAD
-        public virtual HashSet<string> LastModifiedClaims { get; set; }
-
-        public AuthorizationConfiguration Authorization { get; set; }
-=======
         public virtual HashSet<string> LastModifiedClaims { get; set; } = new HashSet<string>();
 
         public AuthorizationConfiguration Authorization { get; set; } = new AuthorizationConfiguration();
->>>>>>> 8b97ec1c
     }
 }